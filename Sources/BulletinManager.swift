/**
 *  BulletinBoard
 *  Copyright (c) 2017 Alexis Aubry. Licensed under the MIT license.
 */

import UIKit

/**
 * An object that manages the presentation of a bulletin.
 *
 * You create a bulletin manager using the `init(rootItem:)` initializer, where `rootItem` is the
 * first bulletin item to display. An item represents the contents displayed on a single card.
 *
 * The manager works like a navigation controller. You can push new items to the stack to display them,
 * and pop existing ones to go back.
 *
 * You must call the `prepare` method before displaying the view controller.
 *
 * `BulletinManager` must only be used from the main thread.
 */

@objc public final class BulletinManager: NSObject {

    fileprivate var viewController: BulletinViewController!

    // MARK: - Configuration

    /**
     * The style of the view covering the content. Defaults to `.dimmed`.
     *
     * Set this value before calling `prepare`. Changing it after will have no effect.
     */

    @objc public var backgroundViewStyle: BulletinBackgroundViewStyle = .dimmed

    /**
     * The style of status bar to use with the bulltin. Defaults to `.automatic`.
     *
     * Set this value before calling `prepare`. Changing it after will have no effect.
     */

    @objc public var statusBarAppearance: BulletinStatusBarAppearance = .automatic

    /**
     * The background color of the bulletin card. Defaults to white.
     *
     * Set this value before calling `prepare`. Changing it after will have no effect.
     */

    @objc public var backgroundColor: UIColor = #colorLiteral(red: 1.0, green: 1.0, blue: 1.0, alpha: 1.0)

    // MARK: - Private Properties
    
    fileprivate let rootItem: BulletinItem

    fileprivate var itemsStack: [BulletinItem]
    fileprivate var currentItem: BulletinItem
    fileprivate var previousItem: BulletinItem?

    fileprivate var isPrepared: Bool = false
    fileprivate var isPreparing: Bool = false

    // MARK: - Initialization

    /**
     * Creates a bulletin manager and sets the first item to display.s
     *
     * - parameter rootItem: The first item to display.
     */

    @objc public init(rootItem: BulletinItem) {

        self.rootItem = rootItem
        self.itemsStack = []
        self.currentItem = rootItem

    }

    @available(*, unavailable, message: "Use init(rootItem:) instead.")
    override init() {
        fatalError("BulletinManager.init is unavailable. Use init(rootItem:) instead.")
    }

}

// MARK: - Interacting with the Bulletin

extension BulletinManager {

    /**
     * Prepares the bulletin interface and displays the root item.
     *
     * This method must be called before any other interaction with the bulletin.
     */

    @objc public func prepare() {

        assertIsMainThread()

        viewController = BulletinViewController()
        viewController.manager = self

        viewController.modalPresentationStyle = .overFullScreen
        viewController.transitioningDelegate = viewController
        viewController.loadBackgroundView()
        viewController.setNeedsStatusBarAppearanceUpdate()

        isPrepared = true
        isPreparing = true

        refreshCurrentItemInterface()
        isPreparing = false

    }

    /**
     * Performs an operation with the bulletin content view and returns the result.
     *
     * Use this as an opportunity to customize the behavior of the content view (e.g. add motion effects).
     *
     * You must not store a reference to the view, or modify its layout (add subviews, add contraints, ...) as this
     * could break the bulletin.
     *
     * Use this feature sparingly.
     *
     * - parameter transform: The code to execute with the content view.
     * - warning: If you save the content view outside of the `transform` closure, an exception will be raised.
     */

    @discardableResult
    public func withContentView<Result>(_ transform: (UIView) throws -> Result) rethrows -> Result {

        assertIsPrepared()
        assertIsMainThread()

        let contentView = viewController.contentView
        let initialRetainCount = CFGetRetainCount(contentView)

        let result = try transform(viewController.contentView)
        let finalRetainCount = CFGetRetainCount(contentView)

        precondition(initialRetainCount == finalRetainCount,
                     "The content view was saved outside of the transform closure. This is not allowed.")

        return result

    }

    /**
     * Hides the contents of the stack and displays an activity indicator view.
     *
     * Use this method if you need to perform a long task or fetch some data before changing the item.
     *
<<<<<<< HEAD
     * Displaying the loading indicator does not change the height of the page or the current item. It will disable
     * dismissal by tapping and swiping to allow the task to complete and avoid resource deallocation.
     *
     * Call one of `push(item:)`, `popItem` or `popToRootItem` to hide the activity indicator and change the current item.
     *
     * - parameter color: The color of the activity indicator to display. Defaults to black.
=======
     * Displaying the loading indicator does not change the height of the page or the current item.
>>>>>>> e50e3e80
     */

    @objc public func displayActivityIndicator(color: UIColor = #colorLiteral(red: 0, green: 0, blue: 0, alpha: 1)) {

        assertIsPrepared()
        assertIsMainThread()

        viewController.displayActivityIndicator(color: color)

    }

    /**
     * Hides the activity indicator and displays the current item.
     *
     * You can also call one of `popItem`, `popToRootItem` and `pushItem` if you need to hide the activity
     * indicator and change the current item.
     */

    @objc public func hideActivityIndicator() {

        assertIsPrepared()
        assertIsMainThread()

        viewController.hideActivityIndicator(showContentStack: true)

    }

    /**
     * Displays a new item after the current one.
     * - parameter item: The item to display.
     */

    @objc public func push(item: BulletinItem) {

        assertIsPrepared()
        assertIsMainThread()

        previousItem = currentItem
        itemsStack.append(item)

        currentItem = item
        refreshCurrentItemInterface()

    }

    /**
     * Removes the current item from the stack and displays the previous item.
     */

    @objc public func popItem() {

        assertIsPrepared()
        assertIsMainThread()

        guard let previousItem = itemsStack.popLast() else {
            popToRootItem()
            return
        }

        self.previousItem = previousItem

        guard let currentItem = itemsStack.last else {
            popToRootItem()
            return
        }

        self.currentItem = currentItem
        refreshCurrentItemInterface()

    }

    /**
     * Removes all the items from the stack and displays the root item.
     */

    @objc public func popToRootItem() {

        assertIsPrepared()
        assertIsMainThread()

        guard currentItem !== rootItem else {
            return
        }

        previousItem = currentItem
        currentItem = rootItem

        itemsStack = []

        refreshCurrentItemInterface()

    }

    /**
     * Displays the next item, if the `nextItem` property of the current item is set.
     *
     * - warning: If you call this method but `nextItem` is `nil`, an exception will be raised.
     */

    @objc public func displayNextItem() {

        guard let nextItem = currentItem.nextItem else {
            preconditionFailure("Calling BulletinManager.displayNextItem, but the current item has no nextItem.")
        }

        push(item: nextItem)

    }

}

// MARK: - Presentation / Dismissal

extension BulletinManager {

    /**
     * Presents the bulletin above the specified view controller.
     *
     * - parameter presentingVC: The view controller to use to present the bulletin.
     * - parameter animated: Whether to animate presentation. Defaults to `true`.
     * - parameter completion: An optional block to execute after presentation. Default to `nil`.
     */

    @objc(presentBulletinAboveViewController:animated:completion:)
    public func presentBulletin(above presentingVC: UIViewController,
                                      animated: Bool = true,
                                      completion: (() -> Void)? = nil) {

        assertIsPrepared()
        assertIsMainThread()

        viewController.modalPresentationCapturesStatusBarAppearance = true
        presentingVC.present(viewController, animated: animated, completion: completion)

    }

    /**
     * Dismisses the bulletin and clears the current page. You will have to call `prepare` before
     * presenting the bulletin again.
     *
     * This method will call the `dismissalHandler` block of the current item if it was set.
     *
     * - parameter animated: Whether to animate dismissal. Defaults to `true`.
     */

    @objc(dismissBulletinAnimated:)
    public func dismissBulletin(animated: Bool = true) {

        assertIsPrepared()
        assertIsMainThread()

        currentItem.tearDown()
        currentItem.manager = nil

        viewController.dismiss(animated: animated) {
            self.completeDismissal()
        }

        isPrepared = false

    }

    /**
     * Tears down the view controller and item stack after dismissal is finished.
     */

    @nonobjc func completeDismissal() {

        currentItem.dismissalHandler?(currentItem)

        for arrangedSubview in viewController.contentStackView.arrangedSubviews {
            viewController.contentStackView.removeArrangedSubview(arrangedSubview)
            arrangedSubview.removeFromSuperview()
        }

        viewController.backgroundView = nil
        viewController.manager = nil
        viewController.transitioningDelegate = nil

        viewController = nil

        currentItem = self.rootItem
        tearDownItemsChain(startingAt: self.rootItem)

        for item in itemsStack {
            tearDownItemsChain(startingAt: item)
        }

        itemsStack.removeAll()

    }

}

// MARK: - Transitions

extension BulletinManager {

    /// Refreshes the interface for the current item.
    fileprivate func refreshCurrentItemInterface() {

        viewController.isDismissable = false
        viewController.refreshSwipeInteractionController()

        // Tear down old item

        let oldArrangedSubviews = viewController.contentStackView.arrangedSubviews
        let oldHideableArrangedSubviews = recursiveArrangedSubviews(in: oldArrangedSubviews)

        previousItem?.tearDown()
        previousItem?.manager = nil
        previousItem = nil

        currentItem.manager = self

        // Create new views

        let newArrangedSubviews = currentItem.makeArrangedSubviews()
        let newHideableArrangedSubviews = recursiveArrangedSubviews(in: newArrangedSubviews)

        for arrangedSubview in newHideableArrangedSubviews {
            arrangedSubview.isHidden = isPreparing ? false : true
        }

        for arrangedSubview in newArrangedSubviews {
            viewController.contentStackView.addArrangedSubview(arrangedSubview)
        }

        // Animate transition

        let animationDuration = isPreparing ? 0 : 0.75
        let transitionAnimationChain = AnimationChain(duration: animationDuration)

        let hideSubviewsAnimationPhase = AnimationPhase(relativeDuration: 1/3, curve: .linear)

        hideSubviewsAnimationPhase.block = {

            self.viewController.hideActivityIndicator(showContentStack: false)

            for arrangedSubview in oldArrangedSubviews {
                arrangedSubview.alpha = 0
            }

            for arrangedSubview in newArrangedSubviews {
                arrangedSubview.alpha = 0
            }

        }

        let displayNewItemsAnimationPhase = AnimationPhase(relativeDuration: 1/3, curve: .linear)

        displayNewItemsAnimationPhase.block = {

            for arrangedSubview in oldHideableArrangedSubviews {
                arrangedSubview.isHidden = true
            }

            for arrangedSubview in newHideableArrangedSubviews {
                arrangedSubview.isHidden = false
            }

        }

        displayNewItemsAnimationPhase.completionHandler = {
            self.viewController.contentStackView.alpha = 1
        }

        let finalAnimationPhase = AnimationPhase(relativeDuration: 1/3, curve: .linear)

        finalAnimationPhase.block = {

            for arrangedSubview in newArrangedSubviews {
                arrangedSubview.alpha = 1
            }

        }

        finalAnimationPhase.completionHandler = {

            self.viewController.isDismissable = self.currentItem.isDismissable

            for arrangedSubview in oldArrangedSubviews {
                self.viewController.contentStackView.removeArrangedSubview(arrangedSubview)
                arrangedSubview.removeFromSuperview()
            }

            UIAccessibilityPostNotification(UIAccessibilityScreenChangedNotification, newArrangedSubviews.first)

        }

        transitionAnimationChain.add(hideSubviewsAnimationPhase)
        transitionAnimationChain.add(displayNewItemsAnimationPhase)
        transitionAnimationChain.add(finalAnimationPhase)

        transitionAnimationChain.start()

    }

    /// Tears down every item on the stack starting from the specified item.
    fileprivate func tearDownItemsChain(startingAt item: BulletinItem) {

        item.tearDown()
        item.manager = nil

        if let nextItem = item.nextItem {
            tearDownItemsChain(startingAt: nextItem)
            item.nextItem = nil
        }

    }

    /// Returns all the arranged subviews.
    private func recursiveArrangedSubviews(in views: [UIView]) -> [UIView] {

        var arrangedSubviews: [UIView] = []

        for view in views {

            if let stack = view as? UIStackView {
                arrangedSubviews.append(stack)
                let recursiveViews = self.recursiveArrangedSubviews(in: stack.arrangedSubviews)
                arrangedSubviews.append(contentsOf: recursiveViews)
            } else {
                arrangedSubviews.append(view)
            }

        }

        return arrangedSubviews

    }

}

// MARK: - Utilities

extension BulletinManager {

    fileprivate func assertIsMainThread() {
        precondition(Thread.isMainThread, "BulletinManager must only be used from the main thread.")
    }

    fileprivate func assertIsPrepared() {
        precondition(isPrepared, "You must call the `prepare` function before interacting with the bulletin.")
    }

}<|MERGE_RESOLUTION|>--- conflicted
+++ resolved
@@ -151,16 +151,12 @@
      *
      * Use this method if you need to perform a long task or fetch some data before changing the item.
      *
-<<<<<<< HEAD
      * Displaying the loading indicator does not change the height of the page or the current item. It will disable
      * dismissal by tapping and swiping to allow the task to complete and avoid resource deallocation.
      *
-     * Call one of `push(item:)`, `popItem` or `popToRootItem` to hide the activity indicator and change the current item.
-     *
      * - parameter color: The color of the activity indicator to display. Defaults to black.
-=======
+     *
      * Displaying the loading indicator does not change the height of the page or the current item.
->>>>>>> e50e3e80
      */
 
     @objc public func displayActivityIndicator(color: UIColor = #colorLiteral(red: 0, green: 0, blue: 0, alpha: 1)) {
